import hashlib
<<<<<<< HEAD
import orjson
from typing import Dict, Any

from my_venv.src.utils.data_cleaners import deep_clean
=======
import secrets
from typing import Dict, Any, Optional
import orjson
from my_venv.src.services.normalize import normalize_for_hashing  # Оставляем для нормализации, если необходимо

# !!! Делаем возможным работу кода при наличии любых полей(избавляемся от обязательных полей)
class HashGenerationError(Exception):
    """Ошибка генерации хеша."""
    pass
>>>>>>> 3a0b016b


class EventHashService:
    @staticmethod
<<<<<<< HEAD
    def generate_unique_fingerprint(raw_data: Dict[str, Any]) -> str:
        """
        Генерация хеша только для непустых значений
        с автоматическим удалением технических полей
        """
        try:
            # 1. Глубокая очистка данных
            cleaned_data = deep_clean(raw_data)

            # 2. Проверка после очистки
            if not cleaned_data:
                return hashlib.sha3_256(orjson.dumps({})).hexdigest()  # Хеш пустого объекта

            # 3. Рекурсивная сортировка
            def deep_sort(obj):
                if isinstance(obj, dict):
                    return {k: deep_sort(v) for k, v in sorted(obj.items())}
                if isinstance(obj, list):
                    return sorted(deep_sort(item) for item in obj)
                return obj

            sorted_data = deep_sort(cleaned_data)

            # 4. Сериализация
=======
    def generate_unique_fingerprint(
            raw_data: Dict[str, Any],
            event_name: Optional[str] = None  # Это поле теперь опционально
    ) -> str:
        """
        Генерация отпечатка на основе сырых данных и имени события
        с учетом только присутствующих полей.
        Если event_name не предоставлено, будет использовано значение по умолчанию.
        """
        try:
            # Если event_name отсутствует, установим значение по умолчанию
            if event_name is None:
                event_name = "default_event"  # По умолчанию

            # Фильтрация и нормализация полей
            processed_data = {
                k: normalize_for_hashing(v, k)  # Вызываем нормализацию
                for k, v in raw_data.items()
                if v is not None  # Исключаем None значения
            }

            # Сортировка ключей для стабильности
            sorted_items = sorted(processed_data.items())

            # Формирование тела для отпечатка
            fingerprint_payload = {
                "event": event_name,
                "fields": dict(sorted_items)  # Включаем только обработанные поля
            }

            # Детерминированная сериализация
>>>>>>> 3a0b016b
            serialized = orjson.dumps(
                sorted_data,
                option=orjson.OPT_SORT_KEYS | orjson.OPT_NON_STR_KEYS
            )

            # Генерация хеша
            return hashlib.sha3_256(serialized).hexdigest()

        except Exception as e:
<<<<<<< HEAD
            raise RuntimeError(f"Hash generation error: {str(e)}")
=======
            raise HashGenerationError(f"Fingerprint error: {str(e)}") from e

    @staticmethod
    def verify_fingerprint(
            event_hash: str,
            raw_data: Dict[str, Any],
            event_name: Optional[str] = None  # Это поле теперь опционально
    ) -> bool:
        generated = EventHashService.generate_unique_fingerprint(
            raw_data,
            event_name
        )
        return secrets.compare_digest(event_hash, generated)
>>>>>>> 3a0b016b
<|MERGE_RESOLUTION|>--- conflicted
+++ resolved
@@ -1,105 +1,59 @@
 import hashlib
-<<<<<<< HEAD
+import secrets
+from typing import Dict, Any
 import orjson
-from typing import Dict, Any
+from my_venv.src.services.normalize import normalize_for_hashing
 
-from my_venv.src.utils.data_cleaners import deep_clean
-=======
-import secrets
-from typing import Dict, Any, Optional
-import orjson
-from my_venv.src.services.normalize import normalize_for_hashing  # Оставляем для нормализации, если необходимо
 
-# !!! Делаем возможным работу кода при наличии любых полей(избавляемся от обязательных полей)
 class HashGenerationError(Exception):
-    """Ошибка генерации хеша."""
     pass
->>>>>>> 3a0b016b
 
 
 class EventHashService:
     @staticmethod
-<<<<<<< HEAD
-    def generate_unique_fingerprint(raw_data: Dict[str, Any]) -> str:
-        """
-        Генерация хеша только для непустых значений
-        с автоматическим удалением технических полей
-        """
-        try:
-            # 1. Глубокая очистка данных
-            cleaned_data = deep_clean(raw_data)
-
-            # 2. Проверка после очистки
-            if not cleaned_data:
-                return hashlib.sha3_256(orjson.dumps({})).hexdigest()  # Хеш пустого объекта
-
-            # 3. Рекурсивная сортировка
-            def deep_sort(obj):
-                if isinstance(obj, dict):
-                    return {k: deep_sort(v) for k, v in sorted(obj.items())}
-                if isinstance(obj, list):
-                    return sorted(deep_sort(item) for item in obj)
-                return obj
-
-            sorted_data = deep_sort(cleaned_data)
-
-            # 4. Сериализация
-=======
     def generate_unique_fingerprint(
             raw_data: Dict[str, Any],
-            event_name: Optional[str] = None  # Это поле теперь опционально
+            event_name: str
     ) -> str:
         """
         Генерация отпечатка на основе сырых данных и имени события
-        с учетом только присутствующих полей.
-        Если event_name не предоставлено, будет использовано значение по умолчанию.
+        с учетом только присутствующих полей
         """
         try:
-            # Если event_name отсутствует, установим значение по умолчанию
-            if event_name is None:
-                event_name = "default_event"  # По умолчанию
-
             # Фильтрация и нормализация полей
             processed_data = {
-                k: normalize_for_hashing(v, k)  # Вызываем нормализацию
+                k: normalize_for_hashing(v, k)
                 for k, v in raw_data.items()
-                if v is not None  # Исключаем None значения
+                if v is not None
             }
 
             # Сортировка ключей для стабильности
             sorted_items = sorted(processed_data.items())
 
-            # Формирование тела для отпечатка
             fingerprint_payload = {
                 "event": event_name,
-                "fields": dict(sorted_items)  # Включаем только обработанные поля
+                "fields": dict(sorted_items)
             }
 
             # Детерминированная сериализация
->>>>>>> 3a0b016b
             serialized = orjson.dumps(
-                sorted_data,
+                fingerprint_payload,
                 option=orjson.OPT_SORT_KEYS | orjson.OPT_NON_STR_KEYS
             )
 
-            # Генерация хеша
             return hashlib.sha3_256(serialized).hexdigest()
 
         except Exception as e:
-<<<<<<< HEAD
-            raise RuntimeError(f"Hash generation error: {str(e)}")
-=======
             raise HashGenerationError(f"Fingerprint error: {str(e)}") from e
 
     @staticmethod
     def verify_fingerprint(
             event_hash: str,
             raw_data: Dict[str, Any],
-            event_name: Optional[str] = None  # Это поле теперь опционально
+            event_name: str
     ) -> bool:
         generated = EventHashService.generate_unique_fingerprint(
             raw_data,
             event_name
         )
-        return secrets.compare_digest(event_hash, generated)
->>>>>>> 3a0b016b
+        return secrets.compare_digest(event_hash, generated)